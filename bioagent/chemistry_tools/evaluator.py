from abc import ABC, abstractmethod
from typing import List, Dict
from functools import partial

from Levenshtein import distance as lev
import numpy as np
import nltk
from nltk import word_tokenize
from nltk.translate.bleu_score import corpus_bleu, sentence_bleu
from nltk.translate.meteor_score import meteor_score
from rouge_score import rouge_scorer
from rdkit import Chem, DataStructs, RDLogger
from rdkit.Chem import MACCSkeys, AllChem
import selfies as sf
from sklearn.metrics import accuracy_score, f1_score, mean_squared_error, mean_absolute_error, r2_score

RDLogger.DisableLog('rdApp.*')
nltk.download('wordnet')


def exact_match(ot_smi, gt_smi):
    m_out = Chem.MolFromSmiles(ot_smi)
    m_gt = Chem.MolFromSmiles(gt_smi)

    try:
        if Chem.MolToInchi(m_out) == Chem.MolToInchi(m_gt):
            return 1
    except:
        pass
    return 0


def maccs_similarity(ot_m, gt_m):
    return DataStructs.FingerprintSimilarity(
        MACCSkeys.GenMACCSKeys(gt_m), 
        MACCSkeys.GenMACCSKeys(ot_m), 
        metric=DataStructs.TanimotoSimilarity
    )

def morgan_similarity(ot_m, gt_m, radius=2):
    return DataStructs.TanimotoSimilarity(
        AllChem.GetMorganFingerprint(gt_m, radius), 
        AllChem.GetMorganFingerprint(ot_m, radius)
    )

def rdk_similarity(ot_m, gt_m):
    return DataStructs.FingerprintSimilarity(
        Chem.RDKFingerprint(gt_m), 
        Chem.RDKFingerprint(ot_m), 
        metric=DataStructs.TanimotoSimilarity
    )


class Evaluator(ABC):

    @abstractmethod
    def build_evaluate_tuple(self, pred, gt):
        pass

    @abstractmethod
    def evaluate(self, predictions, references, metrics: List[str] = None, verbose: bool = False, full_results: bool = False):
        pass


class ClassificationEvaluator(Evaluator):
    _metric_functions = {
        "accuracy": accuracy_score,
<<<<<<< HEAD
        "f1_score": f1_score
    }

    def build_evaluate_tuple(self, pred, gt):
        if isinstance(pred, str):
            pred = int(pred)
        elif isinstance(pred, List) and isinstance(pred[0], str):
            pred = int(pred[0])
        if isinstance(gt, str):
            gt = int(gt)
        elif isinstance(gt, List) and isinstance(gt[0], str):
            gt = int(gt[0])
        return [pred], [gt]

    def evaluate(self, predictions, references, metrics: List[str] = None, verbose: bool = False):
        if metrics is None:
            metrics = ["accuracy", "f1_score"]
=======
        "f1_macro": partial(f1_score, average='macro'),
        "f1_micro": partial(f1_score, average='micro'),
    }

    def build_evaluate_tuple(self, pred, gt):
        return pred, gt

    def evaluate(self, predictions, references, metrics: List[str] = None, verbose: bool = False, full_results: bool = False):
        if metrics is None:
            metrics = ["accuracy", "f1_macro", "f1_micro"]
>>>>>>> 1ecf2205

        results = {metric: [] for metric in metrics}

        pred, gt = self.build_evaluate_tuple(predictions, references)

        for metric in metrics:
            results[metric].append(self._metric_functions[metric](gt, pred))

        if verbose:
            print("Evaluation results:")
            for metric, values in results.items():
                print(f"{metric}: {np.mean(values)}")

<<<<<<< HEAD
        return results

=======
        if full_results:
            return results
        else:
            return {metric: np.mean(values) for metric, values in results.items()}
    
>>>>>>> 1ecf2205

class RegressionEvaluator(Evaluator):
    _metric_functions = {
        "mse": mean_squared_error,
        "mae": mean_absolute_error,
        "r2": r2_score
    }

    def build_evaluate_tuple(self, pred, gt):
<<<<<<< HEAD
        if isinstance(pred, str):
            pred = float(pred)
        elif isinstance(pred, List) and isinstance(pred[0], str):
            pred = float(pred[0])
        if isinstance(gt, str):
            gt = float(gt)
        elif isinstance(gt, List) and isinstance(gt[0], str):
            gt = float(gt[0])
        return [pred], [gt]

    def evaluate(self, predictions, references, metrics: List[str] = None, verbose: bool = False):
=======
        return pred, gt

    def evaluate(self, predictions, references, metrics: List[str] = None, verbose: bool = False, full_results: bool = False):
>>>>>>> 1ecf2205
        if metrics is None:
            metrics = ["mse", "mae", "r2"]

        results = {metric: [] for metric in metrics}
        gt, pred = self.build_evaluate_tuple(predictions, references) 

        for metric in metrics:
            results[metric].append(self._metric_functions[metric](gt, pred))

        if verbose:
            print("Evaluation results:")
            for metric, values in results.items():
                print(f"{metric}: {np.mean(values)}")

<<<<<<< HEAD
        return results
=======
        if full_results:
            return results
        else:
            return {metric: np.mean(values) for metric, values in results.items()}
>>>>>>> 1ecf2205


class MoleculeSMILESEvaluator(Evaluator):
    _metric_functions = {
        "exact_match": exact_match,
        "bleu": corpus_bleu,
        "levenshtein": lev,
        "rdk_sims": rdk_similarity,
        "maccs_sims": maccs_similarity,
        "morgan_sims": morgan_similarity,
        "validity": lambda smiles: smiles is not None,
    }

    @staticmethod
    def sf_encode(selfies):
        try:
            smiles = sf.decoder(selfies)
            return smiles
        except Exception:
            return None

    @staticmethod
    def convert_to_canonical_smiles(smiles):
        if not smiles:
            return None
        molecule = Chem.MolFromSmiles(smiles)
        if molecule is not None:
            canonical_smiles = Chem.MolToSmiles(molecule, isomericSmiles=False, canonical=True)
            return canonical_smiles
        else:
            return None

<<<<<<< HEAD
    def build_evaluate_tuple(self, pred, gt, decode_selfies):
        if decode_selfies:
            pred_smi = self.sf_encode(pred)
            gt_smi = self.sf_encode(gt)
        else:
            pred_smi = pred
            gt_smi = gt
        return self.convert_to_canonical_smiles(pred_smi), self.convert_to_canonical_smiles(gt_smi)

    def evaluate(self, predictions, references, metrics: List[str] = None, verbose: bool = False, decode_selfies=False):
=======
    def build_evaluate_tuple(self, pred, gt, selfies=False):
        if selfies:
            pred = self.sf_encode(pred)
            gt = self.sf_encode(gt)
        return self.convert_to_canonical_smiles(pred), self.convert_to_canonical_smiles(gt)

    def evaluate(self, predictions, references, metrics: List[str] = None, verbose: bool = False, selfies: bool = False, full_results: bool = False):
>>>>>>> 1ecf2205
            
        if metrics is None:
            metrics = ["exact_match", "bleu", "levenshtein", "rdk_sims", "maccs_sims", "morgan_sims", "validity"]

        results = {metric: [] for metric in metrics}
        if "bleu" in metrics:
            results["bleu"] = [[], []]

        for pred, gt in zip(predictions, references):
<<<<<<< HEAD
            pred, gt = self.build_evaluate_tuple(pred, gt, decode_selfies=decode_selfies)
=======
            pred, gt = self.build_evaluate_tuple(pred, gt, selfies=selfies)
>>>>>>> 1ecf2205

            for metric in metrics:
                if metric == "bleu" and pred and gt:
                    gt_tokens = [c for c in gt]
                    pred_tokens = [c for c in pred]
                    results[metric][0].append([gt_tokens])
                    results[metric][1].append(pred_tokens)
                elif pred is None or gt is None:
                    results[metric].append(0)
                    continue
                elif metric == "validity":
                    results[metric].append(self._metric_functions[metric](pred))
                elif metric in ["maccs_sims", "morgan_sims", "rdk_sims"]:
                    results[metric].append(self._metric_functions[metric](Chem.MolFromSmiles(pred), Chem.MolFromSmiles(gt)))
                else:
                    results[metric].append(self._metric_functions[metric](pred, gt))

        if "bleu" in metrics:
            if results["bleu"][0] and results["bleu"][1]:
                results["bleu"] = corpus_bleu(results["bleu"][0], results["bleu"][1])
            else:
                results["bleu"] = 0

        if verbose:
            print("Evaluation results:")
            for metric, values in results.items():
                print(f"{metric}: {np.mean(values)}")

        if full_results:
            return results
        else:
            return {metric: np.mean(values) for metric, values in results.items()}


class MoleculeSEELFIESEvaluator(Evaluator):
    """
    If input is SMILES, convert to SELFIES then evaluate. Ensure `encode_smiles`=True
    """
    _metric_functions = {
        "levenshtein": lev,
        "exact_match": exact_match,
        "bleu": corpus_bleu,
        "validity": lambda selfies: selfies is not None,
        "maccs_sims": maccs_similarity,
        "morgan_sims": morgan_similarity,
        "rdk_sims": rdk_similarity
    }

    @staticmethod
    def sf2smi(selfies):
        try:
            smiles = sf.decoder(selfies)
            return smiles
        except Exception:
            return None
    
    @staticmethod
    def smi2sf(smiles):
        try:
            selfies = sf.encoder(smiles)
            return selfies
        except Exception:
            return None

    @staticmethod
    def convert_to_canonical_smiles(smiles):
        if not smiles:
            return None
        molecule = Chem.MolFromSmiles(smiles)
        if molecule is not None:
            canonical_smiles = Chem.MolToSmiles(molecule, isomericSmiles=False, canonical=True)
            return canonical_smiles
        else:
            return None

    def build_evaluate_tuple(self, pred, gt, encode_smiles):
        if encode_smiles:
            pred_smi = self.convert_to_canonical_smiles(pred)
            gt_smi = self.convert_to_canonical_smiles(gt)
            pred_sf = self.smi2sf(pred_smi)
            gt_sf = self.smi2sf(gt_smi)
        else:
            pred_sf = pred
            gt_sf = gt
            pred_smi = pred
            gt_smi = gt
        return pred_sf, gt_sf, pred_smi, gt_smi

    def evaluate(self, predictions, references, metrics: List[str] = None, verbose: bool = False, encode_smiles=True):
            
        if metrics is None:
            metrics = ["levenshtein", "exact_match", "bleu", "validity", "maccs_sims", "morgan_sims", "rdk_sims"]

        results = {metric: [] for metric in metrics}
        if "bleu" in metrics:
            results["bleu"] = [[], []]

        for pred, gt in zip(predictions, references):
            pred, gt, pred_smi, gt_smi = self.build_evaluate_tuple(pred, gt, encode_smiles=encode_smiles)

            for metric in metrics:
                if metric == "bleu" and pred and gt:
                    gt_tokens = [c for c in gt]
                    pred_tokens = [c for c in pred]
                    results[metric][0].append([gt_tokens])
                    results[metric][1].append(pred_tokens)
                elif pred is None or gt is None:
                    results[metric].append(0)
                    continue
                elif metric == "validity":
                    results[metric].append(self._metric_functions[metric](pred))
                elif metric in ["maccs_sims", "morgan_sims", "rdk_sims"]:
                    results[metric].append(self._metric_functions[metric](Chem.MolFromSmiles(pred_smi), Chem.MolFromSmiles(gt_smi)))
                else:
                    results[metric].append(self._metric_functions[metric](pred_smi, gt_smi))

        if "bleu" in metrics:
            if results["bleu"][0] and results["bleu"][1]:
                results["bleu"] = corpus_bleu(results["bleu"][0], results["bleu"][1])
            else:
                results["bleu"] = 0

        if verbose:
            print("Evaluation results:")
            for metric, values in results.items():
                print(f"{metric}: {np.mean(values)}")

        return results

class MoleculeCaptionEvaluator(Evaluator):
    _metric_functions = {
        "bleu-2": partial(sentence_bleu, weights=(0.5, 0.5)),
        "bleu-4": partial(sentence_bleu, weights=(0.25, 0.25, 0.25, 0.25)),
        "meteor": meteor_score,
    }

    def __init__(self):
        self.rouge_scorer = rouge_scorer.RougeScorer(['rouge1', 'rouge2', 'rougeL'], use_stemmer=True)

    def build_evaluate_tuple(self, pred, gt):
        return pred, gt

    def evaluate(self, predictions, references, metrics: List[str] = None, verbose: bool = False, full_results: bool = False):
        if metrics is None:
            metrics = ["bleu-2", "bleu-4", "meteor", "rouge-1", "rouge-2", "rouge-L"]

        results = {metric: [] for metric in metrics}

        for pred, gt in zip(predictions, references):
            pred, gt = self.build_evaluate_tuple(pred, gt)

            for metric in metrics:
                if metric in ["bleu-2", "bleu-4"]:
                    results[metric].append(self._metric_functions[metric]([gt], pred))
                elif metric == "meteor":
                    results[metric].append(self._metric_functions[metric]([word_tokenize(gt)], word_tokenize(pred)))
                elif metric.startswith("rouge"):
                    scores = self.rouge_scorer.score(gt, pred)
                    rouge_variant = metric.split("-")[-1]
                    score = scores['rouge' + rouge_variant].fmeasure
                    results[metric].append(score)
                else:
                    raise ValueError(f"Unsupported metric: {metric}")

        if verbose:
            print("Evaluation results:")
            for metric, values in results.items():
                print(f"{metric}: {np.mean(values)}")

        if full_results:
            return results
        else:
            return {metric: np.mean(values) for metric, values in results.items()}<|MERGE_RESOLUTION|>--- conflicted
+++ resolved
@@ -4,6 +4,9 @@
 
 from Levenshtein import distance as lev
 import numpy as np
+import nltk
+from nltk import word_tokenize
+from nltk.translate.bleu_score import corpus_bleu, sentence_bleu
 import nltk
 from nltk import word_tokenize
 from nltk.translate.bleu_score import corpus_bleu, sentence_bleu
@@ -13,6 +16,7 @@
 from rdkit.Chem import MACCSkeys, AllChem
 import selfies as sf
 from sklearn.metrics import accuracy_score, f1_score, mean_squared_error, mean_absolute_error, r2_score
+from sklearn.metrics import accuracy_score, f1_score, mean_squared_error, mean_absolute_error, r2_score
 
 RDLogger.DisableLog('rdApp.*')
 nltk.download('wordnet')
@@ -65,25 +69,6 @@
 class ClassificationEvaluator(Evaluator):
     _metric_functions = {
         "accuracy": accuracy_score,
-<<<<<<< HEAD
-        "f1_score": f1_score
-    }
-
-    def build_evaluate_tuple(self, pred, gt):
-        if isinstance(pred, str):
-            pred = int(pred)
-        elif isinstance(pred, List) and isinstance(pred[0], str):
-            pred = int(pred[0])
-        if isinstance(gt, str):
-            gt = int(gt)
-        elif isinstance(gt, List) and isinstance(gt[0], str):
-            gt = int(gt[0])
-        return [pred], [gt]
-
-    def evaluate(self, predictions, references, metrics: List[str] = None, verbose: bool = False):
-        if metrics is None:
-            metrics = ["accuracy", "f1_score"]
-=======
         "f1_macro": partial(f1_score, average='macro'),
         "f1_micro": partial(f1_score, average='micro'),
     }
@@ -94,7 +79,6 @@
     def evaluate(self, predictions, references, metrics: List[str] = None, verbose: bool = False, full_results: bool = False):
         if metrics is None:
             metrics = ["accuracy", "f1_macro", "f1_micro"]
->>>>>>> 1ecf2205
 
         results = {metric: [] for metric in metrics}
 
@@ -108,16 +92,11 @@
             for metric, values in results.items():
                 print(f"{metric}: {np.mean(values)}")
 
-<<<<<<< HEAD
-        return results
-
-=======
         if full_results:
             return results
         else:
             return {metric: np.mean(values) for metric, values in results.items()}
-    
->>>>>>> 1ecf2205
+
 
 class RegressionEvaluator(Evaluator):
     _metric_functions = {
@@ -127,23 +106,9 @@
     }
 
     def build_evaluate_tuple(self, pred, gt):
-<<<<<<< HEAD
-        if isinstance(pred, str):
-            pred = float(pred)
-        elif isinstance(pred, List) and isinstance(pred[0], str):
-            pred = float(pred[0])
-        if isinstance(gt, str):
-            gt = float(gt)
-        elif isinstance(gt, List) and isinstance(gt[0], str):
-            gt = float(gt[0])
-        return [pred], [gt]
-
-    def evaluate(self, predictions, references, metrics: List[str] = None, verbose: bool = False):
-=======
         return pred, gt
 
     def evaluate(self, predictions, references, metrics: List[str] = None, verbose: bool = False, full_results: bool = False):
->>>>>>> 1ecf2205
         if metrics is None:
             metrics = ["mse", "mae", "r2"]
 
@@ -158,14 +123,10 @@
             for metric, values in results.items():
                 print(f"{metric}: {np.mean(values)}")
 
-<<<<<<< HEAD
-        return results
-=======
         if full_results:
             return results
         else:
             return {metric: np.mean(values) for metric, values in results.items()}
->>>>>>> 1ecf2205
 
 
 class MoleculeSMILESEvaluator(Evaluator):
@@ -180,7 +141,7 @@
     }
 
     @staticmethod
-    def sf_encode(selfies):
+    def sf_decode(selfies):
         try:
             smiles = sf.decoder(selfies)
             return smiles
@@ -198,26 +159,13 @@
         else:
             return None
 
-<<<<<<< HEAD
-    def build_evaluate_tuple(self, pred, gt, decode_selfies):
+    def build_evaluate_tuple(self, pred, gt, decode_selfies=False):
         if decode_selfies:
-            pred_smi = self.sf_encode(pred)
-            gt_smi = self.sf_encode(gt)
-        else:
-            pred_smi = pred
-            gt_smi = gt
-        return self.convert_to_canonical_smiles(pred_smi), self.convert_to_canonical_smiles(gt_smi)
-
-    def evaluate(self, predictions, references, metrics: List[str] = None, verbose: bool = False, decode_selfies=False):
-=======
-    def build_evaluate_tuple(self, pred, gt, selfies=False):
-        if selfies:
-            pred = self.sf_encode(pred)
-            gt = self.sf_encode(gt)
+            pred = self.sf_decode(pred)
+            gt = self.sf_decode(gt)
         return self.convert_to_canonical_smiles(pred), self.convert_to_canonical_smiles(gt)
 
-    def evaluate(self, predictions, references, metrics: List[str] = None, verbose: bool = False, selfies: bool = False, full_results: bool = False):
->>>>>>> 1ecf2205
+    def evaluate(self, predictions, references, metrics: List[str] = None, verbose: bool = False, decode_selfies: bool = False, full_results: bool = False):
             
         if metrics is None:
             metrics = ["exact_match", "bleu", "levenshtein", "rdk_sims", "maccs_sims", "morgan_sims", "validity"]
@@ -227,11 +175,7 @@
             results["bleu"] = [[], []]
 
         for pred, gt in zip(predictions, references):
-<<<<<<< HEAD
             pred, gt = self.build_evaluate_tuple(pred, gt, decode_selfies=decode_selfies)
-=======
-            pred, gt = self.build_evaluate_tuple(pred, gt, selfies=selfies)
->>>>>>> 1ecf2205
 
             for metric in metrics:
                 if metric == "bleu" and pred and gt:
@@ -266,7 +210,7 @@
             return {metric: np.mean(values) for metric, values in results.items()}
 
 
-class MoleculeSEELFIESEvaluator(Evaluator):
+class MoleculeSELFIESEvaluator(Evaluator):
     """
     If input is SMILES, convert to SELFIES then evaluate. Ensure `encode_smiles`=True
     """
@@ -281,7 +225,7 @@
     }
 
     @staticmethod
-    def sf2smi(selfies):
+    def sf_decode(selfies):
         try:
             smiles = sf.decoder(selfies)
             return smiles
@@ -289,7 +233,7 @@
             return None
     
     @staticmethod
-    def smi2sf(smiles):
+    def sf_encode(smiles):
         try:
             selfies = sf.encoder(smiles)
             return selfies
@@ -307,20 +251,17 @@
         else:
             return None
 
-    def build_evaluate_tuple(self, pred, gt, encode_smiles):
+    def build_evaluate_tuple(self, pred, gt, encode_smiles=False):
         if encode_smiles:
-            pred_smi = self.convert_to_canonical_smiles(pred)
-            gt_smi = self.convert_to_canonical_smiles(gt)
-            pred_sf = self.smi2sf(pred_smi)
-            gt_sf = self.smi2sf(gt_smi)
-        else:
-            pred_sf = pred
-            gt_sf = gt
-            pred_smi = pred
-            gt_smi = gt
-        return pred_sf, gt_sf, pred_smi, gt_smi
-
-    def evaluate(self, predictions, references, metrics: List[str] = None, verbose: bool = False, encode_smiles=True):
+            pred = self.convert_to_canonical_smiles(pred)
+            gt = self.convert_to_canonical_smiles(gt)
+            pred_sf = self.sf_encode(pred)
+            gt_sf = self.sf_encode(gt)
+        else:
+            pred_sf, gt_sf = pred, gt
+        return pred_sf, gt_sf, pred, gt
+
+    def evaluate(self, predictions, references, metrics: List[str] = None, verbose: bool = False, encode_smiles: bool = False, full_results: bool = False):
             
         if metrics is None:
             metrics = ["levenshtein", "exact_match", "bleu", "validity", "maccs_sims", "morgan_sims", "rdk_sims"]
@@ -359,10 +300,16 @@
             for metric, values in results.items():
                 print(f"{metric}: {np.mean(values)}")
 
-        return results
+        if full_results:
+            return results
+        else:
+            return {metric: np.mean(values) for metric, values in results.items()}
+
 
 class MoleculeCaptionEvaluator(Evaluator):
     _metric_functions = {
+        "bleu-2": partial(sentence_bleu, weights=(0.5, 0.5)),
+        "bleu-4": partial(sentence_bleu, weights=(0.25, 0.25, 0.25, 0.25)),
         "bleu-2": partial(sentence_bleu, weights=(0.5, 0.5)),
         "bleu-4": partial(sentence_bleu, weights=(0.25, 0.25, 0.25, 0.25)),
         "meteor": meteor_score,
@@ -376,6 +323,7 @@
 
     def evaluate(self, predictions, references, metrics: List[str] = None, verbose: bool = False, full_results: bool = False):
         if metrics is None:
+            metrics = ["bleu-2", "bleu-4", "meteor", "rouge-1", "rouge-2", "rouge-L"]
             metrics = ["bleu-2", "bleu-4", "meteor", "rouge-1", "rouge-2", "rouge-L"]
 
         results = {metric: [] for metric in metrics}
@@ -395,6 +343,17 @@
                     results[metric].append(score)
                 else:
                     raise ValueError(f"Unsupported metric: {metric}")
+                if metric in ["bleu-2", "bleu-4"]:
+                    results[metric].append(self._metric_functions[metric]([gt], pred))
+                elif metric == "meteor":
+                    results[metric].append(self._metric_functions[metric]([word_tokenize(gt)], word_tokenize(pred)))
+                elif metric.startswith("rouge"):
+                    scores = self.rouge_scorer.score(gt, pred)
+                    rouge_variant = metric.split("-")[-1]
+                    score = scores['rouge' + rouge_variant].fmeasure
+                    results[metric].append(score)
+                else:
+                    raise ValueError(f"Unsupported metric: {metric}")
 
         if verbose:
             print("Evaluation results:")
